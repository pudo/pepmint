--- conflicted
+++ resolved
@@ -2,14 +2,11 @@
 import json
 from typing import Any, Dict, Optional, List, Tuple
 from followthemoney import model
-<<<<<<< HEAD
 from csv import writer
 from collections import defaultdict
 from normality import collapse_spaces
 import re
-=======
 from nomenklatura.util import is_qid
->>>>>>> 176eaa99
 
 from zavod import Context
 from zavod import helpers as h
