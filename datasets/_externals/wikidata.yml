type: external
title: Wikidata
entry_point: zavod.runner.enrich:enrich
prefix: wd
disabled: false
coverage:
  frequency: daily
  start: 2022-05-26
exports:
  - statistics.json
  - entities.ftm.json
deploy:
  schedule: "1 0 * * *"
  memory: "3000Mi"
  premium: true
load_db_uri: ${OPENSANCTIONS_DATABASE_URI}
summary: >-
  Wikidata is the structured data project of the Wikipedia community,
  providing fact-based information edited by humans and machines
description: |
  Wikidata serves as the source of much of the OpenSanctions data related to
  politically exposed persons (PEPs). We also link up entities that are
  sanctioned whenever a relevant Wikidata item is available.

  The Wikidata importer will also traverse family and personal relationships
  that are documented in the database and import relatives and close associates
  whereever these are stated.

  ### Limitations

  There is no attempt to link companies and organizations from sanctions lists
  to Wikidata, as the way that an encyclopedia describes such legal entities is
  not granular enough for due diligence use cases.

  We also remove any person born before 1900, or who has died before 2000 from
  the dataset in order to avoid outdated profiles that could lead to false
  positives.
url: https://www.wikidata.org/wiki/Wikidata:Main_Page
publisher:
  name: Wikidata
  description: |
    Wikidata is a free and open knowledge base that can be read and edited by both humans
    and machines. It acts as central storage for the structured data of its Wikimedia
    sister projects including Wikipedia, Wikivoyage, Wiktionary, Wikisource, and others.
  url: https://www.wikidata.org
  official: false
ci_test: false
http:
  total_retries: 5
  backoff_factor: 2
  retry_statuses: [413, 429, 503, 500]
  retry_methods:
    - GET
    - POST

inputs:
  # Warning: cannot include wd_peps here otherwise it gets too recursive
  - sanctions
  - peps
  - eu_meps
  - kp_rusi_reports
  - wd_peps
  - wd_oligarchs
  - wd_curated
  - wanted
  # - ru_rupep
  - ru_navalny35
  - ru_myrotvorets_wagner
  - ru_billionaires_2021
  - ru_acf_bribetakers
  - sy_obsalytics_opensyr
  - md_rise_profiles
  - eu_cor_members
  - everypolitician
  - us_cia_world_leaders
  - us_cia_world_factbook
  - us_congress

config:
  type: nomenklatura.enrich.wikidata:WikidataEnricher
  label_cache_days: 90
  cache_days: 14
  schemata:
    - Person

lookups:
  type.country:
    lowercase: true
    normalize: true
    options:
      - match:
          - Abbasid Caliphate
          - Afsharid Empire
          - Al Ain
          - Ancient Rome
          - Arab Kingdom of Syria
          - Assyrian Empire
          - Austria-Hungary
          - Austrian Empire
          - Babylon
          - Bengal
          - British Empire
          - British India
          - British Malaya
          - British Pakistanis
          - British Raj
          - Buyid dynasty
          - Caliphate of Córdoba
          - Cao Wei
          - Caucasus Emirate
          - Central African Empire
          - Chen dynasty
          - Cisleithania
          - Cossack Hetmanate
          - County of Mark
          - Cretan State
          - Crown of Aragon
          - Delhi Sultanate
          - Democratic Kampuchea
          - Denmark-Norway
          - Dominion of Ghana
          - Dominion of India
          - Dutch East Indies
          - Eastern Han
          - Eastern Wei
          - Emirate of Granada
          - Emirate of Transjordan
          - Estado Novo
          - Fatimid Caliphate
          - Federation of Rhodesia and Nyasaland
          - First Czechoslovak Republic
          - First Saudi State
          - Former Liang
          - French Indochina
          - French mandate of Lebanon
          - Gambia Colony and Protectorate
          - German Confederation
          - German Empire
          - German Reich
          - Ghaznavid Empire
          - Goryeo
          - Grand Duchy of Lithuania
          - Grand Duchy of Moscow
          - Grand Duchy of Oldenburg
          - Great Socialist People's Libyan Arab Jamahiriya
          - Hadhramaut
          - Hatay State
          - Han dynasty
          - Holy Roman Empire
          - Imperial China
          - Independent State of Croatia
          - Iraqi Republic (1958–1968)
          - Irish Free State
          - Jin dynasty
          - Jordanian annexation of the West Bank
          - Joseon
          - Julian March
          - Khmer Republic
          - Khwarezmian Empire
          - Kashmir
          - Kievan Rus'
          - Kingdom of Bohemia
          - Kingdom of Bulgaria
          - Kingdom of Castile
          - Kingdom of Hanover
          - Kingdom of Hejaz
          - Kingdom of Hungary
          - Kingdom of Iraq
          - Kingdom of Libya
          - Kingdom of Naples
          - Kingdom of Navarre
          - Kingdom of Prussia
          - Kingdom of Romania
          - Kingdom of Serbs, Croats and Slovenes
          - Kingdom of Sikkim
          - Kingdom of the Two Sicilies
          - Korea under Japanese rule
          - Korean Empire
          - La La Land
          - Lebanese Republic under French mandate
          - Liang dynasty
          - Libyan Arab Republic
          - Mandatory Palestine
          - Margraviate of Moravia
          - Marinid Dynasty
          - Ming dynasty
          - Min
          - Mughal Empire
          - Mutawakkilite Kingdom of Yemen
          - Najaf
          - Nazareth
          - Newcastle United F.C.
          - Northern Qi
          - Northern Song dynasty
          - Northern Wei
          - Northern Zhou
          - Ottoman Empire
          - Pahlavi Dynasty
          - Palestinian National Authority
          - Papal States
          - Parthian Empire
          - Patiala State
          - People's Republic of Kampuchea
          - People's Republic of the Congo
          - Polish–Lithuanian Commonwealth
          - Portuguese Cape Verde
          - Portuguese Guinea
          - Portuguese India
          - Portuguese Macau
          - Kingdom of Sardinia
          - Spanish Netherlands
          - Portuguese Mozambique
          - Schaumburg-Lippe
          - Grand Duchy of Tuscany
          - Portuguese Empire
          - Principality of Transylvania
          - Protectorate of Bohemia and Moravia
          - Pueblo of Laguna
          - Qajar Iran
          - Qajar dynasty
          - Qing dynasty
          - Rashidun Caliphate
          - Republic of Geneva
          - Republic of German-Austria
          - Republic of Upper Volta
          - Republic of Venice
          - Republic of the Congo (Léopoldville)
          - Restored Hanthawaddy Kingdom
          - Russian state 1918-1920
          - Safavid Empire
          - Samanid Empire
          - Second East Turkestan Republic
          - Second Polish Republic
          - Seljuk Empire
          - Sheikhdom of Kuwait
          - Shu Han
          - Song dynasty
          - Southern Qi
          - Southern Rhodesia
          - Southern Tang
          - Soviet Civil Administration
          - Spanish Empire
          - State of Cambodia
          - State of Greater Lebanon
          - Sui dynasty
          - Sultanate of Egypt
          - Tahiti
          - Taifa of Dénia
          - Taifa of Seville
          - Taiwan under Japanese rule
          - Tang dynasty
          - Terengganu
          - Tibetan Plateau
          - Timurid Empire
          - Transcaucasian Commissariat
          - Transcaucasian Democratic Federative Republic
          - Tuvan People's Republic
          - Udaipur State
          - Umayyad Caliphate
          - Union of South Africa
          - United Arab Republic
          - United States occupation of the Ryukyu Islands
          - Weimar Republic
          - West Ukrainian People's Republic
          - Western Han
          - Western Wei
          - Wu guo
          - Wuyue
          - Viceroyalty of Peru
          - Xiongnu
          - Yuan dynasty
          - Zand dynasty
          - Ziyarid dynasty
          - al-Andalus
          - emirate of Córdoba
          - politician
          - presidencies and provinces of British India
          - statelessness
          - Đại Việt
          - Ilkhanate
          - Later Qin
          - Sultanate of Nejd
          - Don Republic
          - Koreans
          - Colony of Rhode Island and Plantations
          - Wu
          - Almoravid dynasty
          - Río Gallegos
          - Kingdom of Saxony
          - Palatinate-Neuburg
          - Grand Duchy of Mecklenburg-Schwerin
          - Sovereign Principality of the United Netherlands
          - Crown of Castile
          - Habsburg Netherlands
          - Byzantine Empire
          - Song
          - Cook Islands Maori people
          - Mali Federation
          - Tapia
          - Romanov Empire
          - Barotseland
          - Chinese Soviet Republic
          - Free Territory of Trieste
          - Netherlands Antilles
          - First Republic of South Korea
          - Second Republic of South Korea
          - Third Republic of South Korea
          - Fourth Republic of South Korea
          - Fifth Republic of South Korea
          - Gold Coast Colony
          - Surakarta Sunanate
          - Sultanate of Bengal
          - Habsburg monarchy
          - Egypt Eyalet
          - West Pakistan
          - Colony and Protectorate of Nigeria
          - Colony of Jamaica
          - Federation of Nigeria
          - First Nigerian Republic
          - Second Nigerian Republic
          - Mamluk rule in Iraq
          - Ottoman Iraq
          - Fatimid Egypt Caliphate
          - Duchy of Saxe-Coburg and Gotha
          - Western Jin dynasty
          - Eastern Wu
          - Ifriqiya
          - Confederation of the Rhine
          - Katsina-Ala
          - Benue State
          - Gombe State
          - Akko
          - Katsina State
          - Tokugawa shogunate
          - Borno State
          - Safavid dynasty
          - Yobe State
          - Ogun State
          - Kaduna State
          - Pahang
          - Hirshabelle
          - Kurdistan
          - Ifriqiya
          - Regency of Algiers
          - Sultanate of Darfur
          - Khedivate of Egypt
          - Imamate of Futa Toro
          - Niger State
          - Massina Empire
          - Electorate of Bavaria
          - Electorate of Cologne
          - United Kingdom of Portugal, and of Brazil, and the Algarves
          - Africa
          - Islamic State
          - Kingdom of Lombardy–Venetia
          - Emirate of Cyrenaica
          - Federation of Arab Republics
          - East Pakistan
          - Akko Town
          - Principality of Serbia
          - Grand Principality of Moscow
          - Medina community
          - White movement
          - Former Qin
          - Egyptian Fatimid Caliphate
          - Landgraviate of Hesse-Darmstadt
          - Chōsen-seki
          - Đại Cồ Việt
          - Arab Federation
          - loss of citizenship
          - Q24752242
          - Asgardia
          - Later Han dynasty
          - Shang dynasty
          - Mohegan
          - New Spain
          - Republic of Prekmurje
          - Rufino
          - place of birth
          - Prince-Bishopric of Liège
          - Liu Song dynasty
          - Duchy of Savoy
          - Kathiri Sultanate
          - Suriye Özgür
          - Kingdom of Tlemcen
          - Syrian Federation
          - Tartary
          - Tibet Autonomous Region
          - Kingdom of Montenegro
          - State of Slovenes, Croats and Serbs
          - Sokoto Caliphate
          - Khazar Khaganate
          - Songhai Empire
          - Abdullahi Bala Shehu
          - British America
          - Gaochang
          - French Annam
          - Oudh State
          - Afro-Peruvian
          - Manchester City F.C.
          - Later Shu
          - Eastern Jin dynasty
          - Kingdom of the Suebi
          - Later Tang dynasty
          - Arabic
          - Prussia
          - Mewar kingdom
          - Anambra State
          - Safavid Iran
          - Kingdom of Nepal
          - Duchy of Lorraine
          - Third Czechoslovak Republic
          - Second Czechoslovak Republic
          - White Earth Band of Ojibwe
          - Sultanate of Zanzibar
          - Sultanate of Mohéli
          - Sindhi Baloch
          - Sindh
          - Sasanian Empire
          - Muzaffarids of Iran
          - Spanish East Indies
          - Grand Principality of Vladimir
          - Kingdom of Kartli
          - Principality of Abkhazia
          - Sultanate of Rum
          - Transcaucasian Socialist Federative Soviet Republic
          - Jaipur State
          - Idrisid dynasty
          - British rule in Myanmar
          - Unified Team
          - Free City of Kraków
<<<<<<< HEAD
=======
          - Emirate of Bahrain (1783–1971)
>>>>>>> bf61ad37
          - Khwarazmian Empire
        value: null
      - match:
          - Cherokee Nation
          - Chickasaw Nation
          - Choctaw Nation of Oklahoma
          - Ho-Chunk Nation of Wisconsin
          - Navajo Nation
          - Northern Cheyenne Indian Reservation
          - Sisseton Wahpeton Oyate
          - Confederate States
        value: US
      - match:
          - Democratic Republic of Sudan
          - Anglo-Egyptian occupation of Sudan
          - Mahdist Sudan
        value: Sudan
      - match: British Cyprus
        value: CY
      - match: Socialist Republic of Romania
        value: RO
      - match: Congress Poland
        value: PL
      - match:
          - United Kingdom of the Netherlands
          - Dutch Republic
          - Northern Netherlands
        value: NL
      - match: Kingdom of Ireland
        value: IE
      - match: Colony of New Zealand
        value: NZ
      - match: Santo Domingo
        values:
          - Dominican Republic
      - match:
          - Federal State of Austria
          - First Republic of Austria
        value: AT
      - match:
          - Kingdom of Poland
          - Polish People's Republic
        value: Poland
      - match:
          - First French Empire
          - French First Republic
          - French Third Republic
          - Kingdom of France
          - Corsica
        value: France
      - match: Byelorussian Soviet Socialist Republic
        values:
          - SUHH
          - BY
      - match:
          - Trucial States
          - Emirate of Dubai
        value: AE
      - match: Ghanaians
        value: Ghana
      - match:
          - Bahrain and its Dependencies
        value: Bahrain
      - match:
          - Hunedoara County
        value: RO
      - match: Republic of Vietnam
        value: VN
      - match:
          - Lower Canada
        value: Canada
      - match:
          - Democratic Republic of Afghanistan
          - Emirate of Afghanistan
          - Islamic Emirate of Afghanistan
          - Islamic State of Afghanistan
          - Kingdom of Afghanistan
          - Republic of Afghanistan
          - Transitional Islamic State of Afghanistan
        value: AF
      - match: Pahlavi Iran
        value: IR
      - match: Maputo
        value: MZ
      - match: Georgian Soviet Socialist Republic
        values:
          - GE
          - SU
      - match:
          - Ukrainian People's Republic
          - Ukrainian Soviet Socialist Republic
        values:
          - SUHH
          - UA
      - match:
          - Russian Socialist Federative Soviet Republic
          - Russian Soviet Federative Socialist Republic
        values:
          - SUHH
          - RU
      - match: Russian State
        value: RU
      - match:
          - Bavaria
          - Nazi Germany
          - Saxe-Eisenach
          - Grand Duchy of Baden
          - Kingdom of Bavaria
          - Kingdom of Württemberg
          - Electorate of Saxony
        value: DE
      - match: British Honduras
        value: BZ
      - match: Provisional People's Committee for North Korea
        value: North Korea
      - match:
          - Kingdom of Egypt
          - Republic of Egypt
        value: Egypt
      - match: Captaincy General of Cuba
        value: Cuba
      - match: Colonial Brazil
        value: Brazil
      - match: Latvian Soviet Socialist Republic
        values:
          - SUHH
          - Latvia
      - match:
          - North Vietnam
          - South Vietnam
          - State of Vietnam
        value: Vietnam
      - match:
          - South Yemen
          - Yemen Arab Republic
        value: YE
      - match:
          - Kingdom of Sicily
          - Kingdom of Italy
        value: IT
      - match:
          - People's Republic of Bulgaria
          - Principality of Bulgaria
        value: Bulgaria
      - match: Pridnestrovian Moldavian Soviet Socialist Republic
        value: MD-PMR
      - match: Southern Netherlands
        value: Netherlands
      - match: Uzbek Soviet Socialist Republic
        values:
          - SUHH
          - UZ
      - match: Kirghiz Soviet Socialist Republic
        values:
          - SUHH
          - KG
      - match: Kingdom of Portugal
        value: Portugal
      - contains:
          - Damascus
          - First Syrian Republic
          - State of Syria
        value: Syria
      - match: Gagauzia
        value: MD
      - match:
          - Chechnya
          - Tsardom of Russia
        value: RU
      - match:
          - British National (Overseas)
          - British Overseas citizen
          - Kingdom of Great Britain
        value: GB
      - match: Piribebuy
        value: Paraguay
      - match: Kingdom of Yugoslavia
        value: YUCS
      - match: Azerbaijan Soviet Socialist Republic
        values:
          - SUHH
          - AZ
      - match: Turkmen Soviet Socialist Republic
        values:
          - SUHH
          - TM
      - match: Republic of Serbian Krajina
        value: HR
      - contains: Ba'athist Iraq
        value: Iraq
      - match: Armenian Soviet Socialist Republic
        values:
          - SUHH
          - AM
      - match: Kingdom of Serbia
        value: Serbia
      - match: 
          - Federation of Malaya
          - Kedah Sultanate
        value: Malaysia
      - match:
          - Azad Kashmir
          - پاڪستاني
        value: PK
      - match: Kwara State
        value: NG
      - match: Kazakh Soviet Socialist Republic
        values:
          - SUHH
          - KZ
      - match: Azerbaijan Democratic Republic
        value: AZ
      - match: Gujarat
        value: India
      - match: Kingdom of Nejd and Hejaz
        value: Saudi Arabia
      - match: Estonian Soviet Socialist Republic
        values:
          - SUHH
          - EE
      - match: Oaxaca
        value: MX
      - match: Aceh
        value: Indonesia
      - match: French Cameroons
        value: Cameroon
      - match:
          - Israeli Civil Administration
        value: Israel
      - match:
          - Basque Country
          - Catalana
        value: ES
      - match: Muscat and Oman
        value: OM
      - match: Funtua
        value: NG
  type.date:
    options:
      - match:
          - "8034-06-14"
          - "0011-06-04"
          - "3004-03-14"
        value: null
      - match: "1949-02-29"
        value: 1949-02
      - match: "1930-02-30"
        value: 1930-02
      - match: "1935-06-31"
        value: 1935-06
      - match: "1973-09-31"
        value: 1973-09
      - match: "1765-09-31"
        value: 1765-09
  type.gender:
    lowercase: true
    normalize: true
    options:
      - match:
          - Female
          - trans woman
          - intersex woman
          - cisgender woman
        value: female
      - match:
          - genderfluid
          - genderqueer
          - neutrois
          - non-binary
          - travesti
          - two-spirit
          - intersex
          - eunuch
          - muxe
        value: other
      - match: transgender
        value: null
      - match:
          - MALE
          - trans man
          - cisgender male
          - cisgender man
          - transmasculine
        value: male<|MERGE_RESOLUTION|>--- conflicted
+++ resolved
@@ -429,10 +429,7 @@
           - British rule in Myanmar
           - Unified Team
           - Free City of Kraków
-<<<<<<< HEAD
-=======
           - Emirate of Bahrain (1783–1971)
->>>>>>> bf61ad37
           - Khwarazmian Empire
         value: null
       - match:
