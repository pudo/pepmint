import re
from typing import List, Tuple
from lxml import html
from rigour.mime.types import HTML

from zavod import Context
from zavod import helpers as h


FORMATS = ["%d.%m.%Y"]
SPLITS = ["si", ";", "sau", "a)", "b)", "c)"]


def parse_birth_dates(string: str) -> List[str]:
    strings = h.multi_split(string, SPLITS)
    # flatten
    return [date for s in strings for date in h.parse_date(s, FORMATS)]


def clean_name(string: str):
    name = re.sub(r"^[\]\), ]+", "", string)
    name = re.sub(r"[\[\(\., ]+$", "", string)
    return name


def parse_names(string: str) -> Tuple[str, List[str]]:
    parts = string.split("alias")
    name = clean_name(parts[0])
    aliases = parts[1:] if len(parts) > 1 else []
    aliases = [clean_name(alias) for alias in aliases]
    return name, aliases


def crawl(context: Context):
    path = context.fetch_resource("source.html", context.data_url)
    context.export_resource(path, HTML, title=context.SOURCE_TITLE)
    with open(path, "r") as fh:
        doc = html.parse(fh)

    table = doc.find(".//table")
    for row in h.parse_table(table):
<<<<<<< HEAD
        str_row = h.cells_to_str(row)
        birth_dates = parse_birth_dates(str_row.pop("data-de-nastere"))
        schema = "LegalEntity" if birth_dates == [] else "Person"
        entity = context.make(schema)
        name, aliases = parse_names(str_row.pop("persoana-fizica-entitate"))
=======
        birth_dates = parse_birth_dates(row.pop("data_de_nastere"))
        schema = "LegalEntity" if birth_dates == [] else "Person"
        entity = context.make(schema)
        name, aliases = parse_names(row.pop("persoana_fizica_entitate"))
>>>>>>> de489198
        entity.id = context.make_id(name, *sorted(birth_dates))
        entity.add("name", name)
        entity.add("topics", "sanction")
        if aliases:
            entity.add("alias", aliases)
        if birth_dates:
            entity.add("birthDate", birth_dates)

        sanction = h.make_sanction(context, entity)
<<<<<<< HEAD
        sanction.add("program", str_row.pop("sanctiuni-teroriste") or None, lang="mol")
        sanction.add(
            "program", str_row.pop("sanctiuni-de-proliferare") or None, lang="mol"
        )
=======
        sanction.add("program", row.pop("sanctiuni_teroriste") or None, lang="mol")
        sanction.add("program", row.pop("sanctiuni_de_proliferare") or None, lang="mol")
>>>>>>> de489198

        context.emit(entity, target=True)
        context.emit(sanction)

        context.audit_data(str_row)<|MERGE_RESOLUTION|>--- conflicted
+++ resolved
@@ -38,19 +38,12 @@
         doc = html.parse(fh)
 
     table = doc.find(".//table")
-    for row in h.parse_table(table):
-<<<<<<< HEAD
+    for row in h.parse_html_table(table):
         str_row = h.cells_to_str(row)
-        birth_dates = parse_birth_dates(str_row.pop("data-de-nastere"))
+        birth_dates = parse_birth_dates(str_row.pop("data_de_nastere"))
         schema = "LegalEntity" if birth_dates == [] else "Person"
         entity = context.make(schema)
-        name, aliases = parse_names(str_row.pop("persoana-fizica-entitate"))
-=======
-        birth_dates = parse_birth_dates(row.pop("data_de_nastere"))
-        schema = "LegalEntity" if birth_dates == [] else "Person"
-        entity = context.make(schema)
-        name, aliases = parse_names(row.pop("persoana_fizica_entitate"))
->>>>>>> de489198
+        name, aliases = parse_names(str_row.pop("persoana_fizica_entitate"))
         entity.id = context.make_id(name, *sorted(birth_dates))
         entity.add("name", name)
         entity.add("topics", "sanction")
@@ -60,15 +53,10 @@
             entity.add("birthDate", birth_dates)
 
         sanction = h.make_sanction(context, entity)
-<<<<<<< HEAD
-        sanction.add("program", str_row.pop("sanctiuni-teroriste") or None, lang="mol")
+        sanction.add("program", str_row.pop("sanctiuni_teroriste") or None, lang="mol")
         sanction.add(
-            "program", str_row.pop("sanctiuni-de-proliferare") or None, lang="mol"
+            "program", str_row.pop("sanctiuni_de_proliferare") or None, lang="mol"
         )
-=======
-        sanction.add("program", row.pop("sanctiuni_teroriste") or None, lang="mol")
-        sanction.add("program", row.pop("sanctiuni_de_proliferare") or None, lang="mol")
->>>>>>> de489198
 
         context.emit(entity, target=True)
         context.emit(sanction)
