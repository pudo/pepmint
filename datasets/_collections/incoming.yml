type: collection
title: Incoming
hidden: true
deploy:
  schedule: "1 */6 * * *"
  memory: "1500Mi"
summary: >
  A place for new datasets to be checked before moving to default
description: |
  New datasets come here to see if they behave themselves in the bigger system
  before being moved to a collection under default.
children:
  - us_finra_actions
<<<<<<< HEAD
  - ru_dossier_center_poi
  - tj_companies
=======
  - tr_wanted
  - th_amlo
>>>>>>> c0842e42
ci_test: false<|MERGE_RESOLUTION|>--- conflicted
+++ resolved
@@ -11,11 +11,7 @@
   before being moved to a collection under default.
 children:
   - us_finra_actions
-<<<<<<< HEAD
   - ru_dossier_center_poi
   - tj_companies
-=======
-  - tr_wanted
   - th_amlo
->>>>>>> c0842e42
 ci_test: false