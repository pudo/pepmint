type: collection
title: Incoming
hidden: true
deploy:
  schedule: "1 */6 * * *"
  memory: "1500Mi"
summary: >
  A place for new datasets to be checked before moving to default
description: |
  New datasets come here to see if they behave themselves in the bigger system
  before being moved to a collection under default.
children:
  - us_finra_actions
  - tj_companies
<<<<<<< HEAD
  - my_consumer_alert_list
=======
  - am_hetq_peps
>>>>>>> 50a5cb2a
ci_test: false<|MERGE_RESOLUTION|>--- conflicted
+++ resolved
@@ -12,9 +12,6 @@
 children:
   - us_finra_actions
   - tj_companies
-<<<<<<< HEAD
   - my_consumer_alert_list
-=======
   - am_hetq_peps
->>>>>>> 50a5cb2a
 ci_test: false