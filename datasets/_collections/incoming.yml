--- conflicted
+++ resolved
@@ -10,9 +10,6 @@
   before being moved to a collection under default.
 children:
   - us_finra_actions
-<<<<<<< HEAD
   - ru_dossier_center_poi
   - my_aob_sanctions
-=======
->>>>>>> 6ed028a0
 ci_test: false