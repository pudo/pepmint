- title: UN Consolidated Sanctions
  description: >
    The Security Council's set of sanctions serve as the foundation for most
    national sanctions lists.
  slug: un_sc_sanctions
  category: sanctions
  publisher:
    title: United Nations Security Council
    url: "https://www.un.org/en/sc/"
  url: "https://www.un.org/sc/suborg/en/sanctions/un-sc-consolidated-list"
  data:
    url: https://scsanctions.un.org/resources/xml/en/consolidated.xml
    format: XML

- title: World Presidents Database
  description: >
    Current world leaders, presidents, prime ministers and dictators.
  slug: worldpresidentsdb
  category: pep
  publisher:
    title: WorldPresidentsDB.com
    url: "http://www.worldpresidentsdb.com/"
  url: "http://www.worldpresidentsdb.com/list/current/"

- title: CIA World Leaders
  description: >
    An index of most national-level cabinet members in world governments that
    is publicly maintained by the CIA.
  slug: us_cia_world_leaders
  category: pep
  publisher:
    title: US Central Intelligence Agency
    url: https://www.cia.gov/
  url: https://www.cia.gov/library/publications/resources/world-leaders-1/index.html

- title: SDFM Blacklist
  description: >
    Ukraine's financial intelligence unit publishes this list of sanctioned
    individuals.
  slug: ua_sdfm_blacklist
  category: sanctions
  publisher:
    title: Ukraine State Finance Monitoring Service
    url: http://www.sdfm.gov.ua/
  url: http://www.sdfm.gov.ua/articles.php?cat_id=87&lang=en
  data:
    url: http://www.sdfm.gov.ua/content/file/Site_docs/Black_list/zBlackListFull.xml
    format: XML

- title: Swiss SECO Sanctions/Embargoes
  description: >
    Switzerland manages a sanctions lists with a high degree of detail on the
    individuals that are subject to it's embargoes.
  slug: ch_seco_sanctions
  category: sanctions
  publisher:
    title: "State Secretariat for Economic Affairs (SECO)"
    url: https://www.seco.admin.ch/
  url: https://www.seco.admin.ch/seco/en/home/Aussenwirtschaftspolitik_Wirtschaftliche_Zusammenarbeit/Wirtschaftsbeziehungen/exportkontrollen-und-sanktionen/sanktionen-embargos.html
  data:
    url: https://www.sesam.search.admin.ch/sesam-search-web/pages/downloadXmlGesamtliste.xhtml?lang=en&action=downloadXmlGesamtlisteAction
    format: XML

- title: OFAC Consolidated List
  description: >
    Both parts of the United States' consolidated sanctions list, both the
    specially designated nationals (SDN) and the non-SDN entities published
    by the Office of Foreign Assets Control (OFAC).
  slug: us_ofac
  category: sanctions
  publisher:
    title: US Department of the Treasury
    url: https://www.treasury.gov/
  url: https://www.treasury.gov/resource-center/sanctions/Pages/default.aspx
  data:
    url: https://www.treasury.gov/resource-center/sanctions/SDN-List/Pages/consolidated.aspx
    format: XML

- title: US Denied Persons List
  description: >
    The Bureau of Industry and Security publishes this list of entities which
    are relevant with regards to export controls.
  slug: us_bis_denied
  category: sanctions
  publisher:
    title: US Department of Commerce
    url: https://www.bis.doc.gov/
  url: https://www.bis.doc.gov/index.php/policy-guidance/lists-of-parties-of-concern/denied-persons-list
  data:
    url: https://www.bis.doc.gov/dpl/dpl.txt
    format: txt

- title: GB Consolidated List of Targets
  description: >
    The United Kingom's consolidated internation sanctions list.
  slug: gb_hmt_sanctionslist
  category: sanctions
  publisher:
    title: HM Treasury
    url: https://www.gov.uk/
  url: https://www.gov.uk/government/publications/financial-sanctions-consolidated-list-of-targets
  data:
    url: https://www.gov.uk/government/publications/financial-sanctions-consolidated-list-of-targets/consolidated-list-of-targets
    format: html

- title: GB Insolvency Disqualified Directors
  description: >
    Individuals which have been disqualified from holding the post of a
    company director in the United Kingdom following a court decision.
  slug: gb_coh_disqualified
  category: crime
  publisher:
    title: The UK Insolvency Service
    url: https://www.insolvencydirect.bis.gov.uk
  url: https://www.insolvencydirect.bis.gov.uk/IESdatabase/viewdirectorsummary-new.asp
  data:
    url: https://www.insolvencydirect.bis.gov.uk/IESdatabase/viewdirectorsummary-new.asp
    format: html

- title: EEAS Consolidated List
  description: >
    As part of the Common Foreign Security Policy thr European Union publishes
    a sanctions list that is implemented by all member states.
  slug: eu_eeas_sanctions
  category: sanctions
  publisher:
    title: European Union External Action Service
    url: https://eeas.europa.eu/
  url: https://eeas.europa.eu/headquarters/headquarters-homepage/423/sanctions-policy_en
  data:
    url: http://ec.europa.eu/external_relations/cfsp/sanctions/list/version4/global/global.xml
    format: XML

- title: Kyrgyz FIU National List
  description: >
    A simple list of sanctioned individuals and entities published by the
    Kyrgyz' State Financial Intelligence Service.
  slug: kg_fiu_national
  category: sanctions
  publisher:
    title: State Financial Intelligence Service
    url: https://fiu.gov.kg/
  url: https://fiu.gov.kg/sked/1?language=ru
  data:
    url: http://fiu.gov.kg/uploads/595c5fd1ea663.xml
    format: xml

- title: INTERPOL Red Notices
  description: >
    International arrest warrants published by INTERPOL with a view to
    extradition of the wanted individuals.
  slug: interpol_red_notices
  category: crime
  publisher:
    title: Interpol Red
    url: https://www.interpol.int/
  url: https://www.interpol.int/INTERPOL-expertise/Notices
  data:
    url: https://www.interpol.int/INTERPOL-expertise/Notices
    format: xml

- title: Every Politician
  description: >
    An index of all national members of parliament in the world. This version
    only includes individuals active within the past 15 years.
  slug: everypolitician
  category: pep
  publisher:
    title: MySociety (UK Citizens Online Democracy)
    url: http://everypolitician.org
  url: http://everypolitician.org
  data:
    url: https://github.com/everypolitician/everypolitician-data/raw/master/countries.json
    format: JSON

- title: EU Members of Parliament
  description: >
    A set of all the members of the European Union parliament, which are
    elected by member state.
  slug: eu_meps
  category: pep
  publisher:
    title: European Parliament
    url: http://www.europarl.europa.eu/
  url: http://www.europarl.europa.eu/meps/
  data:
    url: http://www.europarl.europa.eu/meps/en/xml.html?query=full&filter=all
    format: XML

- title: CoE Parliamentary Assembly
  description: >
    The Council of Europe's parliamentary assembly is composed of members of
    national parliaments from European countries including Turkey and Russia.
  slug: coe_assembly
  category: pep
  publisher:
    title: Council of Europe
    url: http://www.coe.int
  url: http://www.assembly.coe.int/nw/Home-EN.asp
  data:
    url: http://www.assembly.coe.int/nw/xml/AssemblyList/MP-Alpha-EN.asp?initial=A
    format: HTML

<<<<<<< HEAD
- title: FR Freezing of Assets
  description: >
    This register lists all persons, entities and vessels subject to asset
    freezing measures in force on French territory, pursuant to national, 
    European and international (UN) provisions.
  slug: fr_freezing_of_assets
  category: sanctions
  publisher:
    title: French's Ministry of Economy, Finance, and Recovery
    url: https://www.tresor.economie.gouv.fr/
  url: https://www.tresor.economie.gouv.fr/services-aux-entreprises/sanctions-economiques/tout-savoir-sur-les-personnes-et-entites-sanctionnees
  data:
    url: https://www.tresor.economie.gouv.fr/services-aux-entreprises/sanctions-economiques/tout-savoir-sur-les-personnes-et-entites-sanctionnees
    format: HTML
=======
- title: INTERPOL Yellow Notices
  description: >
    International arrest warrants published by INTERPOL with a view to
    extradition of the wanted individuals.
  slug: interpol_yellow_notices
  category: researched
  publisher:
    title: Interpol Yellow
    url: https://www.interpol.int/
  url: https://www.interpol.int/INTERPOL-expertise/Notices
  data:
    url: https://www.interpol.int/INTERPOL-expertise/Notices
    format: xml
>>>>>>> db3d1cc6
<|MERGE_RESOLUTION|>--- conflicted
+++ resolved
@@ -201,7 +201,6 @@
     url: http://www.assembly.coe.int/nw/xml/AssemblyList/MP-Alpha-EN.asp?initial=A
     format: HTML
 
-<<<<<<< HEAD
 - title: FR Freezing of Assets
   description: >
     This register lists all persons, entities and vessels subject to asset
@@ -216,7 +215,7 @@
   data:
     url: https://www.tresor.economie.gouv.fr/services-aux-entreprises/sanctions-economiques/tout-savoir-sur-les-personnes-et-entites-sanctionnees
     format: HTML
-=======
+
 - title: INTERPOL Yellow Notices
   description: >
     International arrest warrants published by INTERPOL with a view to
@@ -229,5 +228,4 @@
   url: https://www.interpol.int/INTERPOL-expertise/Notices
   data:
     url: https://www.interpol.int/INTERPOL-expertise/Notices
-    format: xml
->>>>>>> db3d1cc6
+    format: xml