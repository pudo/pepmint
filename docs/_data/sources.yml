- title: UN Consolidated Sanctions
  description: >
    The Security Council's set of sanctions serve as the foundation for most
    national sanctions lists.
  slug: un_sc_sanctions
  category: sanctions
  publisher:
    title: United Nations Security Council
    url: "https://www.un.org/en/sc/"
  url: "https://www.un.org/sc/suborg/en/sanctions/un-sc-consolidated-list"
  data:
    url: https://scsanctions.un.org/resources/xml/en/consolidated.xml
    format: XML

- title: World Presidents Database
  description: >
    Current world leaders, presidents, prime ministers and dictators.
  slug: worldpresidentsdb
  category: pep
  publisher:
    title: WorldPresidentsDB.com
    url: "http://www.worldpresidentsdb.com/"
  url: "http://www.worldpresidentsdb.com/list/current/"

- title: CIA World Leaders
  description: >
    An index of most national-level cabinet members in world governments that
    is publicly maintained by the CIA.
  slug: us_cia_world_leaders
  category: pep
  publisher:
    title: US Central Intelligence Agency
    url: https://www.cia.gov/
  url: https://www.cia.gov/library/publications/resources/world-leaders-1/index.html

- title: SDFM Blacklist
  description: >
    Ukraine's financial intelligence unit publishes this list of sanctioned
    individuals.
  slug: ua_sdfm_blacklist
  category: sanctions
  publisher:
    title: Ukraine State Finance Monitoring Service
    url: http://www.sdfm.gov.ua/
  url: http://www.sdfm.gov.ua/articles.php?cat_id=87&lang=en
  data:
    url: http://www.sdfm.gov.ua/content/file/Site_docs/Black_list/zBlackListFull.xml
    format: XML

- title: Swiss SECO Sanctions/Embargoes
  description: >
    Switzerland manages a sanctions lists with a high degree of detail on the
    individuals that are subject to it's embargoes.
  slug: ch_seco_sanctions
  category: sanctions
  publisher:
    title: "State Secretariat for Economic Affairs (SECO)"
    url: https://www.seco.admin.ch/
  url: https://www.seco.admin.ch/seco/en/home/Aussenwirtschaftspolitik_Wirtschaftliche_Zusammenarbeit/Wirtschaftsbeziehungen/exportkontrollen-und-sanktionen/sanktionen-embargos.html
  data:
    url: https://www.sesam.search.admin.ch/sesam-search-web/pages/downloadXmlGesamtliste.xhtml?lang=en&action=downloadXmlGesamtlisteAction
    format: XML

- title: OFAC Consolidated List
  description: >
    Both parts of the United States' consolidated sanctions list, both the
    specially designated nationals (SDN) and the non-SDN entities published
    by the Office of Foreign Assets Control (OFAC).
  slug: us_ofac
  category: sanctions
  publisher:
    title: US Department of the Treasury
    url: https://www.treasury.gov/
  url: https://www.treasury.gov/resource-center/sanctions/Pages/default.aspx
  data:
    url: https://www.treasury.gov/resource-center/sanctions/SDN-List/Pages/consolidated.aspx
    format: XML

- title: US Denied Persons List
  description: >
    The Bureau of Industry and Security publishes this list of entities which
    are relevant with regards to export controls.
  slug: us_bis_denied
  category: sanctions
  publisher:
    title: US Department of Commerce
    url: https://www.bis.doc.gov/
  url: https://www.bis.doc.gov/index.php/policy-guidance/lists-of-parties-of-concern/denied-persons-list
  data:
    url: https://www.bis.doc.gov/dpl/dpl.txt
    format: txt

- title: GB Consolidated List of Targets
  description: >
    The United Kingom's consolidated internation sanctions list.
  slug: gb_hmt_sanctionslist
  category: sanctions
  publisher:
    title: HM Treasury
    url: https://www.gov.uk/
  url: https://www.gov.uk/government/publications/financial-sanctions-consolidated-list-of-targets
  data:
    url: https://www.gov.uk/government/publications/financial-sanctions-consolidated-list-of-targets/consolidated-list-of-targets
    format: html

- title: GB Insolvency Disqualified Directors
  description: >
    Individuals which have been disqualified from holding the post of a
    company director in the United Kingdom following a court decision.
  slug: gb_coh_disqualified
  category: crime
  publisher:
    title: The UK Insolvency Service
    url: https://www.insolvencydirect.bis.gov.uk
  url: https://www.insolvencydirect.bis.gov.uk/IESdatabase/viewdirectorsummary-new.asp
  data:
    url: https://www.insolvencydirect.bis.gov.uk/IESdatabase/viewdirectorsummary-new.asp
    format: html

- title: EEAS Consolidated List
  description: >
    As part of the Common Foreign Security Policy thr European Union publishes
    a sanctions list that is implemented by all member states.
  slug: eu_eeas_sanctions
  category: sanctions
  publisher:
    title: European Union External Action Service
    url: https://eeas.europa.eu/
  url: https://eeas.europa.eu/headquarters/headquarters-homepage/423/sanctions-policy_en
  data:
    url: http://ec.europa.eu/external_relations/cfsp/sanctions/list/version4/global/global.xml
    format: XML

- title: Kyrgyz FIU National List
  description: >
    A simple list of sanctioned individuals and entities published by the
    Kyrgyz' State Financial Intelligence Service.
  slug: kg_fiu_national
  category: sanctions
  publisher:
    title: State Financial Intelligence Service
    url: https://fiu.gov.kg/
  url: https://fiu.gov.kg/sked/1?language=ru
  data:
    url: http://fiu.gov.kg/uploads/595c5fd1ea663.xml
    format: xml

- title: INTERPOL Red Notices
  description: >
    International arrest warrants published by INTERPOL with a view to
    extradition of the wanted individuals.
  slug: interpol_red_notices
  category: crime
  publisher:
    title: Interpol Red
    url: https://www.interpol.int/
  url: https://www.interpol.int/INTERPOL-expertise/Notices
  data:
    url: https://www.interpol.int/INTERPOL-expertise/Notices
    format: xml

- title: Every Politician
  description: >
    An index of all national members of parliament in the world. This version
    only includes individuals active within the past 15 years.
  slug: everypolitician
  category: pep
  publisher:
    title: MySociety (UK Citizens Online Democracy)
    url: http://everypolitician.org
  url: http://everypolitician.org
  data:
    url: https://github.com/everypolitician/everypolitician-data/raw/master/countries.json
    format: JSON

- title: EU Members of Parliament
  description: >
    A set of all the members of the European Union parliament, which are
    elected by member state.
  slug: eu_meps
  category: pep
  publisher:
    title: European Parliament
    url: http://www.europarl.europa.eu/
  url: http://www.europarl.europa.eu/meps/
  data:
    url: http://www.europarl.europa.eu/meps/en/xml.html?query=full&filter=all
    format: XML

- title: CoE Parliamentary Assembly
  description: >
    The Council of Europe's parliamentary assembly is composed of members of
    national parliaments from European countries including Turkey and Russia.
  slug: coe_assembly
  category: pep
  publisher:
    title: Council of Europe
    url: http://www.coe.int
  url: http://www.assembly.coe.int/nw/Home-EN.asp
  data:
    url: http://www.assembly.coe.int/nw/xml/AssemblyList/MP-Alpha-EN.asp?initial=A
    format: HTML

<<<<<<< HEAD
- title: List of the members and alternates of the European Commitee of the Regions
  description: >
    ​The European Committee of the Regions (CoR) is the voice of regions and 
    cities in the European Union (EU). It represents local and regional authorities 
    across the European Union and advises on new laws that have an impact on regions 
    and cities (70% of all EU legislation).
  slug: eu_cor_m_a
  category: pep
  publisher:
    title: European Committee of the Regions
    url: https://cor.europa.eu/en
  url: https://cor.europa.eu/en
  data:
    url: http://memberspage.cor.europa.eu/
    format: HTML
=======
- title: FR Freezing of Assets
  description: >
    This register lists all persons, entities and vessels subject to asset
    freezing measures in force on French territory, pursuant to national, 
    European and international (UN) provisions.
  slug: fr_freezing_of_assets
  category: sanctions
  publisher:
    title: French's Ministry of Economy, Finance, and Recovery
    url: https://www.tresor.economie.gouv.fr/
  url: https://www.tresor.economie.gouv.fr/services-aux-entreprises/sanctions-economiques/tout-savoir-sur-les-personnes-et-entites-sanctionnees
  data:
    url: https://www.tresor.economie.gouv.fr/services-aux-entreprises/sanctions-economiques/tout-savoir-sur-les-personnes-et-entites-sanctionnees
    format: HTML

- title: INTERPOL Yellow Notices
  description: >
    International arrest warrants published by INTERPOL with a view to
    extradition of the wanted individuals.
  slug: interpol_yellow_notices
  category: researched
  publisher:
    title: Interpol Yellow
    url: https://www.interpol.int/
  url: https://www.interpol.int/INTERPOL-expertise/Notices
  data:
    url: https://www.interpol.int/INTERPOL-expertise/Notices
    format: xml
>>>>>>> e01412f2
<|MERGE_RESOLUTION|>--- conflicted
+++ resolved
@@ -201,7 +201,6 @@
     url: http://www.assembly.coe.int/nw/xml/AssemblyList/MP-Alpha-EN.asp?initial=A
     format: HTML
 
-<<<<<<< HEAD
 - title: List of the members and alternates of the European Commitee of the Regions
   description: >
     ​The European Committee of the Regions (CoR) is the voice of regions and 
@@ -217,7 +216,7 @@
   data:
     url: http://memberspage.cor.europa.eu/
     format: HTML
-=======
+
 - title: FR Freezing of Assets
   description: >
     This register lists all persons, entities and vessels subject to asset
@@ -246,4 +245,3 @@
   data:
     url: https://www.interpol.int/INTERPOL-expertise/Notices
     format: xml
->>>>>>> e01412f2
