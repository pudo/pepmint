from typing import cast
from datetime import datetime

import pytest
import requests_mock
from requests.adapters import HTTPAdapter
import orjson

from zavod import settings
from zavod.context import Context
from zavod.meta import Dataset
from zavod.entity import Entity
from zavod.http import request_hash
from zavod.crawl import crawl_dataset
from zavod.archive import iter_dataset_statements
from zavod.runtime.sink import DatasetSink
from zavod.exc import RunFailedException
from zavod.runtime.loader import load_entry_point
from zavod.tests.conftest import XML_DOC


def test_context_helpers(testdataset1: Dataset):
    context = Context(testdataset1)
    assert context.dataset == testdataset1
    assert "docs.google.com" in context.data_url
    assert testdataset1.name in repr(context)
    gen_id = "osv-d5fdc7f711d0d9fd15421102d272e475a236005c"
    assert context.make_id("john", "doe") == gen_id
    other_prefix_id = "other-d5fdc7f711d0d9fd15421102d272e475a236005c"
    assert context.make_id("john", "doe", prefix="other") == other_prefix_id
    other_hash_prefix_id = "osv-b47c69d4529998a124703956a9a9d8ae85f4860c"
    assert context.make_id("john", "doe", hash_prefix="other") == other_hash_prefix_id
    assert context.make_id("") is None
    assert context.make_slug("john", "doe") == "osv-john-doe"
    assert context.make_slug(None) is None

    entity = context.make("Person")
    assert isinstance(entity, Entity)
    assert entity.schema.name == "Person"
    assert entity.dataset == testdataset1

    with pytest.raises(ValueError, match="Entity has no ID.+"):
        context.emit(entity)

    # no properties:
    entity.id = "test-id"
    before = context.stats.entities
    context.emit(entity)
    assert context.stats.entities == before

    result = context.lookup("plants", "banana")
    assert result is not None
    assert result.value == "Fruit"
    assert context.lookup_value("plants", "potato") == "Vegetable"
    assert context.lookup_value("plants", "stone") is None

    context.inspect(None)
    context.inspect("foo")

    # don't know how to assert anything here
    context.audit_data({"test": "bla", "foo": 3}, ignore=["foo"])

    assert context.data_time == settings.RUN_TIME
    assert context.data_time_iso == settings.RUN_TIME.isoformat(
        sep="T", timespec="seconds"
    )
    other = datetime(2020, 1, 1)
    context.data_time = other
    assert context.data_time_iso == other.isoformat(sep="T", timespec="seconds")


def test_context_dry_run(testdataset1: Dataset):
    context = Context(testdataset1, dry_run=True)
    assert context.dataset == testdataset1
    context.begin(clear=True)
    assert context.dry_run
    context.log.error("Test error")
    context.close()
    assert list(context.issues.all()) == []


def test_context_get_fetchers(testdataset1: Dataset):
    context = Context(testdataset1)

    with requests_mock.Mocker() as m:
        m.get("/bla", text="Hello, World!")
        text = context.fetch_text("https://test.com/bla", cache_days=14)
        assert text == "Hello, World!"

    text = context.fetch_text("https://test.com/bla", cache_days=14)
    assert text == "Hello, World!"

    # Extra check that cache is there
<<<<<<< HEAD
    fingerprint = request_hash("https://test.com/bla", method="GET")
=======
    fingerprint = context.get_request_fingerprint(
        url="https://test.com/bla", method="GET"
    )
>>>>>>> e9a7f82e

    assert context.cache.get(fingerprint, max_age=14) is not None

    with requests_mock.Mocker() as m:
        m.get("/bla", json={"msg": "Hello, World!"})
        data = context.fetch_json("https://test.com/bla")
        assert data["msg"] == "Hello, World!"

    with requests_mock.Mocker() as m:
        html = "<html><h1>Hello, World!</h1></html>"
        m.get("/bla", text=html)
        doc = context.fetch_html("https://test.com/bla")
        assert doc.findtext(".//h1") == "Hello, World!"

    long = "Hello, World!\n" * 1000
    with requests_mock.Mocker() as m:
        m.get("/bla", text=long)
        path = context.fetch_resource("world.txt", "https://test.com/bla")
    assert path.stem == "world"
    with open(path, "r") as fh:
        assert fh.read() == long

    path = context.get_resource_path("doc.xml")
    with open(path, "w") as fh:
        with open(XML_DOC, "r") as src:
            fh.write(src.read())
    doc = context.parse_resource_xml("doc.xml")
    assert "MyAddress" in doc.getroot().tag

    adapter = cast(HTTPAdapter, context.http.get_adapter("https://test.com"))
    assert adapter.max_retries.total == 1
    assert adapter.max_retries.backoff_factor == 0.5
    assert adapter.max_retries.status_forcelist == [418]
    assert adapter.max_retries.allowed_methods == ["POST"]

    context.close()


def test_context_post_fetchers(testdataset1: Dataset):
    context = Context(testdataset1)

    with requests_mock.Mocker() as m:
        m.post("/bla", text="Hello, World!")
        text = context.fetch_text(
            "https://test.com/bla", cache_days=14, method="POST", data={"foo": "bar"}
        )
        assert text == "Hello, World!"

    # Testing caching
    text = context.fetch_text(
        "https://test.com/bla", cache_days=14, method="POST", data={"foo": "bar"}
    )
    assert text == "Hello, World!"

    # Testing cache miss
    with requests_mock.Mocker() as m:
        m.post("/bla", text="Not Hello, not World!")

        # That one comes from cache:
        text = context.fetch_text(
            "https://test.com/bla", cache_days=14, method="POST", data={"foo": "bar"}
        )
        assert text == "Hello, World!"

        # That one misses the cache because of different data:
        text = context.fetch_text(
            "https://test.com/bla", cache_days=14, method="POST", data={"fooz": "barz"}
        )
        assert text == "Not Hello, not World!"

    with requests_mock.Mocker() as m:
        m.post("/bla", json={"msg": "Hello, World!"})
        data = context.fetch_json("https://test.com/bla", method="POST")
        assert data["msg"] == "Hello, World!"

    with requests_mock.Mocker() as m:
        html = "<html><h1>Hello, World!</h1></html>"
        m.post("/bla", text=html)
        doc = context.fetch_html("https://test.com/bla", method="POST")
        assert doc.findtext(".//h1") == "Hello, World!"

<<<<<<< HEAD
=======

>>>>>>> e9a7f82e
    context.close()


def test_context_fetchers_exceptions(testdataset1: Dataset):
    context = Context(testdataset1)

    with pytest.raises(ValueError, match="Unsupported HTTP method.+"):
        context.fetch_text("https://test.com/bla", cache_days=0, method="PLOP")

    with pytest.raises(orjson.JSONDecodeError, match="unexpected.+"):
        with requests_mock.Mocker() as m:
            m.get("/bla", text='{"msg": "Hello, World!"')
            context.fetch_json("https://test.com/bla", cache_days=10)

<<<<<<< HEAD
    fingerprint = request_hash("https://test.com/bla", method="GET")
=======
    fingerprint = context.get_request_fingerprint(url="https://test.com/bla", method="GET")
>>>>>>> e9a7f82e

    # Checking that cleanup function wiped the cache properly
    assert context.cache.get(fingerprint, max_age=10) is None

    context.close()

<<<<<<< HEAD

=======
>>>>>>> e9a7f82e
def test_crawl_dataset(testdataset1: Dataset):
    DatasetSink(testdataset1).clear()
    assert len(list(iter_dataset_statements(testdataset1))) == 0
    context = Context(testdataset1)
    context.begin(clear=True)
    assert len(context.resources.all()) == 0
    func = load_entry_point(testdataset1)
    func(context)
    assert context.stats.entities > 5, context.stats.entities
    assert (
        context.stats.statements > context.stats.entities * 2
    ), context.stats.statements
    assert len(context.resources.all()) == 1
    context.close()
    assert len(list(iter_dataset_statements(testdataset1))) == context.stats.statements


def test_crawl_dataset_wrapper(testdataset1: Dataset):
    stats = crawl_dataset(testdataset1)
    assert stats.entities > 10

    testdataset1.disabled = True
    stats = crawl_dataset(testdataset1)
    assert stats.entities == 0

    testdataset1.disabled = False
    testdataset1.data.format = "FAIL"
    with pytest.raises(RunFailedException):
        crawl_dataset(testdataset1)<|MERGE_RESOLUTION|>--- conflicted
+++ resolved
@@ -91,14 +91,7 @@
     assert text == "Hello, World!"
 
     # Extra check that cache is there
-<<<<<<< HEAD
     fingerprint = request_hash("https://test.com/bla", method="GET")
-=======
-    fingerprint = context.get_request_fingerprint(
-        url="https://test.com/bla", method="GET"
-    )
->>>>>>> e9a7f82e
-
     assert context.cache.get(fingerprint, max_age=14) is not None
 
     with requests_mock.Mocker() as m:
@@ -179,10 +172,6 @@
         doc = context.fetch_html("https://test.com/bla", method="POST")
         assert doc.findtext(".//h1") == "Hello, World!"
 
-<<<<<<< HEAD
-=======
-
->>>>>>> e9a7f82e
     context.close()
 
 
@@ -197,21 +186,14 @@
             m.get("/bla", text='{"msg": "Hello, World!"')
             context.fetch_json("https://test.com/bla", cache_days=10)
 
-<<<<<<< HEAD
     fingerprint = request_hash("https://test.com/bla", method="GET")
-=======
-    fingerprint = context.get_request_fingerprint(url="https://test.com/bla", method="GET")
->>>>>>> e9a7f82e
 
     # Checking that cleanup function wiped the cache properly
     assert context.cache.get(fingerprint, max_age=10) is None
 
     context.close()
 
-<<<<<<< HEAD
-
-=======
->>>>>>> e9a7f82e
+
 def test_crawl_dataset(testdataset1: Dataset):
     DatasetSink(testdataset1).clear()
     assert len(list(iter_dataset_statements(testdataset1))) == 0
