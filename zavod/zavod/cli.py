--- conflicted
+++ resolved
@@ -258,7 +258,6 @@
         sys.exit(1)
 
 
-<<<<<<< HEAD
 @cli.command("summarise", help="Sumamrise entities and links in a dataset")
 @click.argument("dataset_path", type=InPath)
 @click.option("-c", "--clear", is_flag=True, default=False)
@@ -311,8 +310,9 @@
     except Exception:
         log.exception("Failed to summarise: %s" % dataset_path)
         sys.exit(1)
-=======
-@cli.command("wd-up", help="Review and output possible wikidata updates")
+
+
+@cli.command("wd-up", help="Review and output possible wikidata updates.")
 @click.argument("dataset_paths", type=InPath, nargs=-1)
 @click.option("-c", "--clear", is_flag=True, default=False)
 @click.option("-a", "--country-adjective", type=str, required=True)
@@ -334,5 +334,4 @@
         country_code=country_code,
         country_adjective=country_adjective,
         focus_dataset=focus_dataset,
-    )
->>>>>>> b48edfa6
+    )