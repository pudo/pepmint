--- conflicted
+++ resolved
@@ -3,11 +3,9 @@
 from lxml.html import HtmlElement
 
 
-<<<<<<< HEAD
-def parse_table(table: HtmlElement) -> Generator[Dict[str, HtmlElement], None, None]:
-=======
-def parse_table(table: HtmlElement, header_tag: str = "th") -> Generator[Dict[str, str], None, None]:
->>>>>>> de489198
+def parse_html_table(
+    table: HtmlElement, header_tag: str = "th"
+) -> Generator[Dict[str, HtmlElement], None, None]:
     headers = None
     for row in table.findall(".//tr"):
         if headers is None:
@@ -33,11 +31,13 @@
     return {k: collapse_spaces(v.text_content()) for k, v in row.items()}
 
 
-def links_to_dict(el: HtmlElement) -> Dict[str, str]:
+def links_to_dict(el: HtmlElement) -> Dict[str | None, str | None]:
     """
     Return a dictionary of the text content and href of each anchor element in the
     passed HtmlElement
 
     Useful for when the link labels are consistent and can be used as keys
     """
-    return {slugify(a.text_content()): a.get("href") for a in el.findall(".//a")}+    return {
+        slugify(a.text_content(), sep="_"): a.get("href") for a in el.findall(".//a")
+    }