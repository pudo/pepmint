--- conflicted
+++ resolved
@@ -38,12 +38,8 @@
         "plyvel == 1.5.0",
         "prefixdate",
         "psycopg2-binary",
-<<<<<<< HEAD
-        "pyicu < 2.12.0",
+        "pyicu == 2.12.0",
         "pywikibot==8.4.0"
-=======
-        "pyicu == 2.12.0",
->>>>>>> 1ed3061c
         "requests[security]",
         "sqlalchemy[mypy]",
         "structlog",
